use crate::{expr::Expr, token::Token};

#[derive(Debug, PartialEq, Clone)]
pub enum Stmt {
    Expression {
        expression: Expr,
    },
    Print {
        expression: Expr,
    },
    Var {
        name: Token,
        initializer: Expr,
    },
    Block {
        statements: Vec<Box<Stmt>>,
    },
    IfStmt {
        condition: Expr,
        then_branch: Box<Stmt>,
        else_branch: Option<Box<Stmt>>,
    },
    WhileStmt {
        condition: Expr,
        body: Box<Stmt>,
    },
    Function {
        name: Token,
        params: Vec<Token>,
        body: Vec<Box<Stmt>>,
    },
<<<<<<< HEAD
=======
    ReturnStmt {
        keyword: Token,
        value: Option<Expr>,
    },
>>>>>>> 8ba0708c
}

impl ToString for Stmt {
    fn to_string(&self) -> String {
        match self {
            Stmt::Expression { expression } => expression.to_string(),
            Stmt::Print { expression } => format!("(print {})", expression.to_string()),
            Stmt::Var {
                name,
                initializer: _,
            } => format!("(var {})", name.value),
            Self::Block { statements } => {
                return format!(
                    "(block {:?})",
                    statements
                        .iter()
                        .map(|stmt| stmt.to_string())
                        .collect::<String>()
                );
            }
            Stmt::IfStmt {
                condition: _,
                then_branch: _,
                else_branch: _,
            } => todo!(),
            Stmt::WhileStmt {
                condition: _,
                body: _,
            } => todo!(),
            Stmt::Function {
                name: _,
                params: _,
                body: _,
            } => todo!(),
<<<<<<< HEAD
=======
            Stmt::ReturnStmt {
                keyword: _,
                value: _,
            } => todo!(),
>>>>>>> 8ba0708c
        }
    }
}<|MERGE_RESOLUTION|>--- conflicted
+++ resolved
@@ -29,13 +29,10 @@
         params: Vec<Token>,
         body: Vec<Box<Stmt>>,
     },
-<<<<<<< HEAD
-=======
     ReturnStmt {
         keyword: Token,
         value: Option<Expr>,
     },
->>>>>>> 8ba0708c
 }
 
 impl ToString for Stmt {
@@ -70,13 +67,10 @@
                 params: _,
                 body: _,
             } => todo!(),
-<<<<<<< HEAD
-=======
             Stmt::ReturnStmt {
                 keyword: _,
                 value: _,
             } => todo!(),
->>>>>>> 8ba0708c
         }
     }
 }